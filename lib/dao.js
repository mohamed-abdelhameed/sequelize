--- conflicted
+++ resolved
@@ -122,29 +122,11 @@
       })
     }
 
-<<<<<<< HEAD
-    for (var attrName in this.daoFactory.rawAttributes) {
-      if (this.daoFactory.rawAttributes.hasOwnProperty(attrName)) {
-        var definition      = this.daoFactory.rawAttributes[attrName]
-          , isEnum          = definition.type && (definition.type.toString() === DataTypes.ENUM.toString())
-          , isHstore        = !!definition.type && !!definition.type.type && definition.type.type === DataTypes.HSTORE.type
-          , hasValue        = values[attrName] !== undefined
-          , isMySQL         = this.daoFactory.daoFactoryManager.sequelize.options.dialect === "mysql"
-          , ciCollation     = !!this.daoFactory.options.collate && this.daoFactory.options.collate.match(/_ci$/i)
-          , valueOutOfScope
-
-        if (isEnum && isMySQL && ciCollation && hasValue) {
-          var scopeIndex = (definition.values || []).map(function(d) { return d.toLowerCase() }).indexOf(values[attrName].toLowerCase())
-          valueOutOfScope = scopeIndex === -1
-
-          // We'll return what the actual case will be, since a simple SELECT query would do the same...
-          if (!valueOutOfScope) {
-            values[attrName] = definition.values[scopeIndex]
-=======
     return new Utils.CustomEventEmitter(function(emitter) {
-      self.hookValidate().error(function(err) {
-        emitter.emit('error', err)
+      self.hookValidate().error(function (err) {
+        return emitter.emit('error', err)
       }).success(function() {
+
         for (var attrName in self.daoFactory.rawAttributes) {
           if (self.daoFactory.rawAttributes.hasOwnProperty(attrName)) {
             var definition = self.daoFactory.rawAttributes[attrName]
@@ -169,7 +151,6 @@
                 values[attrName] = hstore.stringify(values[attrName])
               }
             }
->>>>>>> 77377566
           }
         }
 
@@ -196,33 +177,6 @@
         } else {
           var identifier = self.__options.hasPrimaryKeys ? self.primaryKeyValues : { id: self.id }
 
-<<<<<<< HEAD
-    return new Utils.CustomEventEmitter(function(emitter) {
-      this.validate().success(function(errors) {
-        if (!!errors) {
-          emitter.emit('error', errors)
-        } else if (this.isNewRecord) {
-          this.isDirty = false
-          this
-            .QueryInterface
-            .insert(this, this.QueryInterface.QueryGenerator.addSchema(this.__factory), values)
-            .proxy(emitter)
-        } else {
-          var identifier = this.__options.hasPrimaryKeys ? this.primaryKeyValues : { id: this.id };
-
-          if (identifier === null && this.__options.whereCollection !== null) {
-            identifier = this.__options.whereCollection;
-          }
-
-          this.isDirty = false
-          var tableName  = this.QueryInterface.QueryGenerator.addSchema(this.__factory)
-            , query      = this.QueryInterface.update(this, tableName, values, identifier, options)
-
-          query.proxy(emitter)
-        }
-      }.bind(this))
-    }.bind(this)).run()
-=======
           if (identifier === null && self.__options.whereCollection !== null) {
             identifier = self.__options.whereCollection;
           }
@@ -261,7 +215,6 @@
         })
       })
     }).run()
->>>>>>> 77377566
   }
 
  /*
@@ -306,8 +259,6 @@
     return new DaoValidator(this, options).validate()
   }
 
-<<<<<<< HEAD
-=======
   /*
    * Validate this dao's attribute values according to validation rules set in the dao definition.
    *
@@ -319,7 +270,6 @@
     return validator.hookValidate()
   }
 
->>>>>>> 77377566
   DAO.prototype.updateAttributes = function(updates, fields) {
     this.setAttributes(updates)
     return this.save(fields)
