var Utils       = require("./utils")
  , DAO         = require("./dao")
  , DataTypes   = require("./data-types")
  , Util        = require('util')
  , sql         = require('sql')
  , SqlString   = require('./sql-string')
  , Transaction = require('./transaction')
  , QueryTypes  = require('./query-types')

module.exports = (function() {
  /**
   * A DAOFactory represents a table in the database. Sometimes you might also see it refererred to as model, or simply as factory. This class should _not_ be instantiated directly, It is created using `sequelize.define`, and already created models can be loaded using `sequelize.import`
   * 
   * @class DAOFactory
   * @mixes {Hooks}
   * @mixes {Assocations}
   * @mixes http://nodejs.org/api/events.html#events_class_events_eventemitter
   */
  var DAOFactory = function(name, attributes, options) {
    this.options = Utils._.extend({
      timestamps: true,
      createdAt: 'createdAt',
      updatedAt: 'updatedAt',
      deletedAt: 'deletedAt',
      instanceMethods: {},
      classMethods: {},
      validate: {},
      freezeTableName: false,
      underscored: false,
      paranoid: false,
      whereCollection: null,
      schema: null,
      schemaDelimiter: '',
      language: 'en',
      defaultScope: null,
      scopes: null,
      hooks: {
        beforeCreate: [],
        afterCreate: []
      }
    }, options || {})

    // error check options
    Utils._.each(options.validate, function(validator, validatorType) {
      if (Utils._.contains(Utils._.keys(attributes), validatorType)) {
        throw new Error("A model validator function must not have the same name as a field. Model: " + name + ", field/validation name: " + validatorType)
      }

      if (!Utils._.isFunction(validator)) {
        throw new Error("Members of the validate option must be functions. Model: " + name + ", error with validate member " + validatorType)
      }
    })

    this.name = name

    if (!this.options.tableName) {
      this.tableName = this.options.freezeTableName ? name : Utils.pluralize(name, this.options.language)
    } else {
      this.tableName = this.options.tableName
    }

    attributes = replaceReferencesWithTableNames(attributes)
    this.options.hooks = this.replaceHookAliases(this.options.hooks)

    this.rawAttributes     = attributes
    this.daoFactoryManager = null // defined in init function
    this.associations      = {}
    this.scopeObj          = {}
  }

  /**
   * Return a hash of the attributes of the table. Keys are attributes, are values are the SQL representation of their type
   * @property attributes
   */
  Object.defineProperty(DAOFactory.prototype, 'attributes', {
    get: function() {
      return this.QueryGenerator.attributesToSQL(this.rawAttributes)
    }
  })

  /**
   * A reference to the sequelize instance
   * @property sequelize
   */
  Object.defineProperty(DAOFactory.prototype, 'sequelize', {
    get: function() { return this.daoFactoryManager.sequelize }
  })

  /**
   * A reference to the query interface
   * @property QueryInterface
   * @see {QueryInterface}
   */
  Object.defineProperty(DAOFactory.prototype, 'QueryInterface', {
    get: function() { return this.daoFactoryManager.sequelize.getQueryInterface() }
  })

  /**
   * A reference to the query generator
   * @property QueryGenerator
   * @see {QueryGenerator}
   */
  Object.defineProperty(DAOFactory.prototype, 'QueryGenerator', {
    get: function() { return this.QueryInterface.QueryGenerator }
  })

  // inject the node-sql methods to the dao factory in order to
  // receive the syntax sugar ...

 ;(function() {
    var instance = sql.define({ name: "dummy", columns: [] })

    for (var methodName in instance) {
     ;(function(methodName) {
        DAOFactory.prototype[methodName] = function() {
          var dataset = this.dataset()
            , result  = dataset[methodName].apply(dataset, arguments)
            , dialect = this.daoFactoryManager.sequelize.options.dialect
            , self    = this

          result.toSql = function() {
            var query = result.toQuery()
            return SqlString.format(query.text.replace(/(\$\d)/g, '?'), query.values, null, dialect) + ';'
          }

          result.exec = function(options) {
            options = Utils._.extend({
              transaction: null,
              type:        QueryTypes.SELECT
            }, options || {})

            return self.QueryInterface.queryAndEmit([result.toSql(), self, options], 'snafu')
          }

          return result
        }
      })(methodName)
    }
  })()

  DAOFactory.prototype.init = function(daoFactoryManager) {
    var self = this

    this.daoFactoryManager  = daoFactoryManager
    this.primaryKeys        = {}
    self.options.uniqueKeys = {}

    // Setup names of timestamp attributes
    this._timestampAttributes = {}
    if (this.options.timestamps) {
      if (this.options.createdAt) {
        this._timestampAttributes.createdAt = Utils._.underscoredIf(this.options.createdAt, this.options.underscored)
      }
      if (this.options.updatedAt) {
	this._timestampAttributes.updatedAt = Utils._.underscoredIf(this.options.updatedAt, this.options.underscored)
      }
      if (this.options.paranoid && this.options.deletedAt) {
        this._timestampAttributes.deletedAt = Utils._.underscoredIf(this.options.deletedAt, this.options.underscored)
      }
    }

    // Identify primary and unique attributes
    Utils._.each(this.rawAttributes, function(options, attribute) {
      if (options.hasOwnProperty('unique') && options.unique !== true && options.unique !== false) {
        var idxName = options.unique
        if (typeof options.unique === "object") {
          idxName = options.unique.name
        }

        self.options.uniqueKeys[idxName] = self.options.uniqueKeys[idxName] || {fields: [], msg: null}
        self.options.uniqueKeys[idxName].fields.push(attribute)
        self.options.uniqueKeys[idxName].msg = self.options.uniqueKeys[idxName].msg || options.unique.msg || null
      }

      if (options.primaryKey === true) {
        self.primaryKeys[attribute] = self.attributes[attribute]
      }
    })

    // Add head and tail default attributes (id, timestamps)
    addDefaultAttributes.call(this)
    addOptionalClassMethods.call(this)
    findAutoIncrementField.call(this)

    // Primary key convenience variables
    this.primaryKeyAttributes = Object.keys(this.primaryKeys)
    this.primaryKeyAttribute = this.primaryKeyAttributes[0]
    this.primaryKeyCount = this.primaryKeyAttributes.length
    this._hasPrimaryKeys = this.options.hasPrimaryKeys = this.hasPrimaryKeys = this.primaryKeyCount > 0

    this._isPrimaryKey = Utils._.memoize(function (key) {
      return self.primaryKeyAttributes.indexOf(key) !== -1
    })


    if (typeof this.options.defaultScope === "object") {
      Utils.injectScope.call(this, this.options.defaultScope)
    }

    // DAO prototype
    this.DAO = function() {
      DAO.apply(this, arguments);
    }

    Util.inherits(this.DAO, DAO);

    this._readOnlyAttributes = Object.keys(this._timestampAttributes)
    this._hasReadOnlyAttributes = this._readOnlyAttributes && this._readOnlyAttributes.length
    this._isReadOnlyAttribute = Utils._.memoize(function (key) {
      return self._hasReadOnlyAttributes && self._readOnlyAttributes.indexOf(key) !== -1
    })

    if (this.options.instanceMethods) {
      Utils._.each(this.options.instanceMethods, function(fct, name) {
        self.DAO.prototype[name] = fct
      })
    }

    this.refreshAttributes();

    this._booleanAttributes = []
    this._dateAttributes = []
    this._defaultValues = {}
    this.DAO.prototype.validators    = {}

    Utils._.each(this.rawAttributes, function (definition, name) {
      if (((definition === DataTypes.BOOLEAN) || (definition.type === DataTypes.BOOLEAN))) {
        self._booleanAttributes.push(name);
      }
      if (((definition === DataTypes.DATE) || (definition.type === DataTypes.DATE) || (definition.originalType === DataTypes.DATE))) {
        self._dateAttributes.push(name);
      }
      if (definition.hasOwnProperty('defaultValue')) {
        self._defaultValues[name] = Utils._.partial(
          Utils.toDefaultValue, definition.defaultValue)
      }

      if (definition.hasOwnProperty('validate')) {
        self.DAO.prototype.validators[name] = definition.validate;
      }
    })

    this._hasBooleanAttributes = !!this._booleanAttributes.length
    this._isBooleanAttribute = Utils._.memoize(function (key) {
      return self._booleanAttributes.indexOf(key) !== -1
    })

    this._hasDateAttributes = !!this._dateAttributes.length
    this._isDateAttribute = Utils._.memoize(function (key) {
      return self._dateAttributes.indexOf(key) !== -1
    })

    this.DAO.prototype.Model = this

    this._hasDefaultValues = !Utils._.isEmpty(this._defaultValues)

    return this
  }

  DAOFactory.prototype.refreshAttributes = function() {
    var self = this
      , attributeManipulation = {};

    this.DAO.prototype._customGetters = {}
    this.DAO.prototype._customSetters = {}

    Utils._.each(['get', 'set'], function(type) {
      var opt   = type + 'terMethods'
        , funcs = Utils._.clone(Utils._.isObject(self.options[opt]) ? self.options[opt] : {})
        , _custom = type === 'get' ? self.DAO.prototype._customGetters : self.DAO.prototype._customSetters

      Utils._.each(funcs, function (method, attribute) {
        _custom[attribute] = method

        if (type === 'get') {
          funcs[attribute] = function() {
            return this.get(attribute)
          }
        }
        if (type === 'set') {
          funcs[attribute] = function(value) {
            return this.set(attribute, value)
          }
        }
      })

      Utils._.each(self.rawAttributes, function(options, attribute) {
        options.Model = self
        options.fieldName = attribute

        if (options.hasOwnProperty(type)) {
          _custom[attribute] = options[type]
        }

        if (type === 'get') {
          funcs[attribute] = function() {
            return this.get(attribute)
          }
        }
        if (type === 'set') {
          funcs[attribute] = function(value) {
            return this.set(attribute, value)
          }
        }
      })

      Utils._.each(funcs, function(fct, name) {
        if (!attributeManipulation[name]) {
          attributeManipulation[name] = {
            configurable: true
          }
        }
        attributeManipulation[name][type] = fct
      })
    })

    this.DAO.prototype._hasCustomGetters = Object.keys(this.DAO.prototype._customGetters).length
    this.DAO.prototype._hasCustomSetters = Object.keys(this.DAO.prototype._customSetters).length

    Object.defineProperties(this.DAO.prototype, attributeManipulation)

    this.DAO.prototype.rawAttributes = this.rawAttributes;
    this.DAO.prototype.attributes = Object.keys(this.DAO.prototype.rawAttributes)
    this.DAO.prototype._isAttribute = Utils._.memoize(function (key) {
      return self.DAO.prototype.attributes.indexOf(key) !== -1
    })
  }

  /**
   * Sync this DAOFactory to the DB, that is create the table.
   * @see {Sequelize#sync} for options
   * @return {EventEmitter}
   */
  DAOFactory.prototype.sync = function(options) {
    options = Utils._.extend({}, this.options, options || {})

    var self = this

    return new Utils.CustomEventEmitter(function(emitter) {
      var doQuery = function() {
        self
          .QueryInterface
          .createTable(self.getTableName(), self.attributes, options)
          .proxy(emitter, {events: ['error', 'sql']})
          .success(function() { emitter.emit('success', self) })
      }

      if (options.force) {
        self
          .drop(options)
          .proxy(emitter, {events: ['error', 'sql']})
          .success(doQuery)
      } else {
        doQuery()
      }
    }).run()
  }

  /**
   * Drop the table represented by this Model
   * @param {Object}  [options]
   * @param {Boolean} [options.cascade=false] Also drop all objects depending on this table, such as views. Only works in postgres
   */
  DAOFactory.prototype.drop = function(options) {
    return this.QueryInterface.dropTable(this.getTableName(), options)
  }

  DAOFactory.prototype.dropSchema = function(schema) {
    return this.QueryInterface.dropSchema(schema)
  }

  DAOFactory.prototype.schema = function(schema, options) {
    this.options.schema = schema

    if (!!options) {
      if (typeof options === "string") {
        this.options.schemaDelimiter = options
      } else {
        if (!!options.schemaDelimiter) {
          this.options.schemaDelimiter = options.schemaDelimiter
        }
      }
    }

    return this
  }

  DAOFactory.prototype.getTableName = function() {
    return this.QueryGenerator.addSchema(this)
  }

  /**
   * Apply a scope created in `define` to the model. First let's look at how to create scopes:
   * ```js
   * var Model = sequelize.define('model', {
   *   attributes 
   * }, {
   *   defaultScope: {
   *     where: {
   *       username: 'dan'
   *     },
   *     limit: 12
   *   },
   *   scopes: {
   *     isALie: {
   *       where: {
   *         stuff: 'cake'
   *       }
   *     },
   *     complexFunction: function(email, accessLevel) {
   *       return {
   *         where: ['email like ? AND access_level >= ?', email + '%', accessLevel]
   *       }
   *     },
   *   }
   * })
   * ```
   * Now, since you defined a default scope, every time you do Model.find, the default scope is appended to your query. Here's a couple of examples:
   * ```js
   * Model.findAll() // WHERE username = 'dan'
   * Model.findAll({ where: { age: { gt: 12 } } }) // WHERE age > 12 AND username = 'dan'
   * ``` 
   *
   * To invoke scope functions you can do:
   * ```js
   * Model.scope({ method: ['complexFunction' 'dan@sequelize.com', 42]}) 
   * // WHERE email like 'dan@sequelize.com%' AND access_level >= 42
   * ```
   *
   * @param {Array|Object|String|null}    option* The scope(s) to apply. Scopes can either be passed as consecutive arguments, or as an array of arguments. To apply simple scopes, pass them as strings. For scope function, pass an object, with a `method` property. The value can either be a string, if the method does not take any arguments, or an array, where the first element is the name of the method, and consecutive elements are arguments to that method. Pass null to remove all scopes, including the default.  
   * @return {DAOFactory}                 A reference to the model, with the scope(s) applied. Calling scope again on the returned model will clear the previous scope.
   */
  DAOFactory.prototype.scope = function(option) {
    var self = Object.create(this)
      , type
      , options
      , merge
      , i
      , scope
      , scopeName
      , scopeOptions
      , argLength = arguments.length
      , lastArg = arguments[argLength-1]

    // Set defaults
    scopeOptions = (typeof lastArg === "object" && !Array.isArray(lastArg) ? lastArg : {}) || {} // <-- for no arguments
    scopeOptions.silent = (scopeOptions !== null && scopeOptions.hasOwnProperty('silent') ? scopeOptions.silent : true)

    // Clear out any predefined scopes...
    self.scopeObj = {}

    // Possible formats for option:
    // String of arguments: 'hello', 'world', 'etc'
    // Array: ['hello', 'world', 'etc']
    // Object: {merge: 'hello'}, {method: ['scopeName' [, args1, args2..]]}, {merge: true, method: ...}

    if (argLength < 1 || !option) {
      return self
    }

    for (i = 0; i < argLength; i++) {
      options = Array.isArray(arguments[i]) ? arguments[i] : [arguments[i]]

      options.forEach(function(o){
        type = typeof o
        scope = null
        merge = false
        scopeName = null

        if (type === "object") {
          // Right now we only support a merge functionality for objects
          if (!!o.merge) {
            merge = true
            scopeName = o.merge[0]
            if (Array.isArray(o.merge) && !!self.options.scopes[scopeName]) {
              scope = self.options.scopes[scopeName].apply(self, o.merge.splice(1))
            }
            else if (typeof o.merge === "string") {
              scopeName = o.merge
              scope = self.options.scopes[scopeName]
            }
          }

          if (!!o.method) {
            if (Array.isArray(o.method) && !!self.options.scopes[o.method[0]]) {
              scopeName = o.method[0]
              scope = self.options.scopes[scopeName].apply(self, o.method.splice(1))
              merge = !!o.merge
            }
            else if (!!self.options.scopes[o.method]) {
              scopeName = o.method
              scope = self.options.scopes[scopeName].apply(self)
            }
          } else {
            scopeName = o
            scope = self.options.scopes[scopeName]
          }
        } else {
          scopeName = o
          scope = self.options.scopes[scopeName]
        }

        if (!!scope) {
          Utils.injectScope.call(self, scope, merge)
        }
        else if (scopeOptions.silent !== true && !!scopeName) {
          throw new Error("Invalid scope " + scopeName + " called.")
        }
      })
    }

    return self
  }

  /**
   * Alias for `findAll`
   *
   * @see {DAOFactory#findAll}
   */
  DAOFactory.prototype.all = function(options, queryOptions) {
    return this.findAll(options, queryOptions)
  }

  /**
   * Search for multiple instances
   *
   * __Simple search using AND and =__
   * ```js
   * Model.find({
   *   where: {
   *     attr1: 42,
   *     attr2: 'cake'
   *   }
   * })
   * ```
   * ```sql
   * WHERE attr1 = 42 AND attr2 = 'cake'
   *```
   * 
   * __Using greater than, less than etc.___
   * ```js
   *
   * Model.find({
   *   where: {
   *     attr1: {
   *       gt: 50
   *     },
   *     attr2: {
   *       lte: 45
   *     },
   *     attr3: {
   *       in: [1,2,3]
   *     },
   *     attr4: {
   *       ne: 5
   *     }
   *   }
   * }) 
   * ```
   * ```sql
   * WHERE attr1 > 50 AND attr2 <= 45 AND attr3 IN (1,2,3) AND attr4 != 5
   * ```
   * Possible options are: `gt, gte, lt, lte, ne, between/.., nbetween/notbetween/!.., in, not, like, nlike/notlike` 
   *
   * __Queries using OR__
   * ```js
   * Model.find({
   *   where: Sequelize.and(
   *     { name: 'a project' },
   *     Sequelize.or(
   *       { id: [1,2,3] },
   *       { id: { gt: 10 } }
   *     )
   *   )
   * })
   * ``` 
   * ```sql
   * WHERE name = 'a project' AND (id` IN (1,2,3) OR id > 10)
   * ```
   * 
   * @param  {Object}                    [options] A hash of options to describe the scope of the search
   * @param  {Object}                    [options.where] A hash of attributes to describe your search. See above for examples.
   * @param  {Array<String>}             [options.attributes] A list of the attributes that you want to select
   * @param  {Array<Object|DAOFactory>}  [options.include] A list of associations to eagerly load. Supported is either { include: [ DaoFactory1, DaoFactory2, ...] } or { include: [ { model: DaoFactory1, as: 'Alias' } ] }. When using the object form, you can also specify `attributes`, `where` to limit the relations and their columns, and `include` to load further nested relations
   * @param  {String|Array|Sequelize.fn} [options.order] Specifies an ordering. If a string is provided, it will be esacped. Using an array, you can provide several columns / functions to order by. Each element can be further wrapped in a two-element array. The first element is the column / function to order by, the second is the direction. For example: `order: [['name', 'DESC']]`. In this way the column will be escaped, but the direction will not.
   * @param  {Number}                    [options.limit]
   * @param  {Number}                    [options.offset]
   * @param  {Object}                    [queryOptions] set the query options, e.g. raw, specifying that you want raw data instead of built DAOs. See sequelize.query for options
   * @param  {Transaction}               [queryOptions.transaction]
   * @param  {Boolean}                   [queryOptions.raw] Returns the results as raw JS objects instead of DAO instances
   *
   * @see    {Sequelize#query}
   * @return {EventEmitter}              Fires `success`, `error` and `sql`. Upon success, an array of DAOs will be returned to the success listener
   */
  DAOFactory.prototype.findAll = function(options, queryOptions) {
    var hasJoin = false
      , tableNames  = { }

    tableNames[this.tableName] = true

    options = optClone(options)
    if (typeof options === 'object') {
      if (options.hasOwnProperty('include') && options.include) {
        hasJoin = true

        validateIncludedElements.call(this, options, tableNames)
      }

      // whereCollection is used for non-primary key updates
      this.options.whereCollection = options.where || null
    }

    options = paranoidClause.call(this, options)

    return this.QueryInterface.select(this, this.getTableName(), options, Utils._.defaults({
      type:    QueryTypes.SELECT,
      hasJoin: hasJoin,
      tableNames: Object.keys(tableNames)
    }, queryOptions, { transaction: (options || {}).transaction }))
  }

  //right now, the caller (has-many-double-linked) is in charge of the where clause
  DAOFactory.prototype.findAllJoin = function(joinTableName, options, queryOptions) {
    var optcpy = Utils._.clone(options)
    optcpy.attributes = optcpy.attributes || [this.QueryInterface.quoteIdentifier(this.getTableName())+".*"]
    // whereCollection is used for non-primary key updates
    this.options.whereCollection = optcpy.where || null;

    return this.QueryInterface.select(this, [this.getTableName(), joinTableName], optcpy, Utils._.defaults({
      type: QueryTypes.SELECT
    }, queryOptions, { transaction: (options || {}).transaction }))
  }

 /**
  * Search for an instance.
  *
  * @param  {Object|Number}             [options] A hash of options to describe the scope of the search, or a number to search by id.
  * @param  {Object}                    [queryOptions]
  * 
  * @see {DAOFactory#findAll}           for an explanation of options and queryOptions
  * @return {EventEmitter}              Fires `success`, `error` and `sql`. Upon success, a DAO will be returned to the success listener
  */
  DAOFactory.prototype.find = function(options, queryOptions) {
    var hasJoin = false

    // no options defined?
    // return an emitter which emits null
    if ([null, undefined].indexOf(options) !== -1) {
      return new Utils.CustomEventEmitter(function(emitter) {
        setTimeout(function() { emitter.emit('success', null) }, 10)
      }).run()
    }

    var primaryKeys = this.primaryKeys
      , keys        = Object.keys(primaryKeys)
      , keysLength  = keys.length
      , tableNames  = { }

    tableNames[this.tableName] = true

    // options is not a hash but an id
    if (typeof options === 'number') {
      var oldOption = options
      options = { where: {} }
      if (keysLength === 1) {
        options.where[keys[0]] = oldOption
      } else {
        options.where.id = oldOption
      }
    } else if (Utils._.size(primaryKeys) && Utils.argsArePrimaryKeys(arguments, primaryKeys)) {
      var where = {}

      Utils._.each(arguments, function(arg, i) {
        var key = keys[i]
        where[key] = arg
      })

      options = { where: where }
    } else if (typeof options === 'string' && parseInt(options, 10).toString() === options) {
      var parsedId = parseInt(options, 10)

      if (!Utils._.isFinite(parsedId)) {
        throw new Error('Invalid argument to find(). Must be an id or an options object.')
      }

      options = { where: parsedId }
    } else if (typeof options === 'object') {
      options = Utils._.clone(options, function(thing) {
        if (Buffer.isBuffer(thing)) { return thing }
        return undefined;
      })

      if (options.hasOwnProperty('include') && options.include) {
        hasJoin = true

        validateIncludedElements.call(this, options, tableNames)
      }

      // whereCollection is used for non-primary key updates
      this.options.whereCollection = options.where || null
    } else if (typeof options === "string") {
      var where = {}

      if (this.primaryKeyCount === 1) {
        where[primaryKeys[keys[0]]] = options;
        options = where;
      } else if (this.primaryKeyCount < 1) {
        // Revert to default behavior which is {where: [int]}
        options = {where: parseInt(Number(options) || 0, 0)}
      }
    }

    options = paranoidClause.call(this, options)
    if (options.limit === undefined) {
      options.limit = 1
    }

    return this.QueryInterface.select(this, this.getTableName(), options, Utils._.defaults({
      plain: true,
      type: QueryTypes.SELECT,
      hasJoin: hasJoin,
      tableNames: Object.keys(tableNames)
    }, queryOptions, { transaction: (options || {}).transaction }))
  }

  /**
   * Run an aggregation method on the specified field
   * 
   * @param {String}          field The field to aggregate over. Can be a field name or *
   * @param {String}          aggregateFunction The function to use for aggregation, e.g. sum, max etc.
   * @param {Object}          [options] Query options. See sequelize.query for full options
   * @param {DataType|String} [options.dataType] The type of the result. If field is a field in the DAO, the default will be the type of that field, otherwise defaults to float.
   *
   * @return {EventEmitter}   Fires `success`, `error` and `sql`. Upon success, the result of the aggregation function will be returned to the success listener
   */
  DAOFactory.prototype.aggregate = function(field, aggregateFunction, options) {
    var tableField;

    if (field == '*') {
      tableField = field
    } else {
      tableField = this.QueryInterface.QueryGenerator.quoteIdentifier(field)
    }

    options = Utils._.extend({ attributes: [] }, options || {})
    options.attributes.push([aggregateFunction + '(' + tableField + ')', aggregateFunction])

    if (!options.dataType) {
      if (this.rawAttributes[field]) {
        options.dataType = this.rawAttributes[field]
      } else {
        // Use FLOAT as fallback
        options.dataType = DataTypes.FLOAT
      }
    }

    options = paranoidClause.call(this, options)

    return this.QueryInterface.rawSelect(this.getTableName(), options, aggregateFunction)
  }

  DAOFactory.prototype.count = function(options) {
    options = Utils._.clone(options || {})

    return new Utils.CustomEventEmitter(function (emitter) {
      var col = this.sequelize.col('*')
      if (options.include) {
        col = this.sequelize.col(this.getTableName()+'.'+(this.primaryKeyAttributes[0] || 'id'))
      }

      options.attributes = [
        [this.sequelize.fn('COUNT', col), 'count']
      ]

      options.includeIgnoreAttributes = false
      options.limit = null

      this.find(options, {raw: true, transaction: options.transaction}).proxy(emitter, {events: ['sql', 'error']}).success(function (result) {
        emitter.emit('success', parseInt(result.count, 10))
      })
    }.bind(this)).run()
  }

  /**
   * Find all the rows matching your query, within a specified offset / limit, and get the total number of rows matching your query. This is very usefull for paging
   * 
   * ```js
   * Model.findAndCountAll({
   *   where: ...,
   *   limit: 12,
   *   offset: 12
   * }).success(function (result) {
       // result.rows will contain rows 13 through 24, while result.count will return the total number of rows that matched your query
   * })
   * ```
   * @param {Object} [findOptions]
   * @param {Object} [queryOptions]
   *
   * @see {DAOFactory#findAll} for a specification of find and query options 
   * @return {EventEmitter}  Fires `success`, `error` and `sql`. Upon success, an object containing rows and count will be returned
   */
  DAOFactory.prototype.findAndCountAll = function(findOptions, queryOptions) {
    var self  = this
      // no limit, offset, order, attributes for the options given to count()
      , countOptions = Utils._.omit(findOptions ? Utils._.merge({}, findOptions) : {}, ['offset', 'limit', 'order', 'attributes'])

    return new Utils.CustomEventEmitter(function (emitter) {
      var emit = {
        okay : function(count, results) {     // emit success
          emitter.emit('success', {
            count: count || 0,
            rows : (results && Array.isArray(results) ? results : [])
          })
        }
      }

      self.count(countOptions)
        .proxy(emitter, {events: ['sql', 'error']})
        .success(function(count) {
          if (count === 0) {
            return emit.okay(count) // no records, no need for another query
          }

          self.findAll(findOptions, queryOptions)
            .proxy(emitter, {events: ['sql', 'error']})
            .success(function(results) {
              emit.okay(count, results)
            })
        })

    }).run()
  }

  /**
   * Find the maximum value of field
   *
   * @param {String} field
   * @param {Object} options
   * @see {DAOFactory#aggregate} for options
   *
   * @return {EventEmitter}   Fires `success`, `error` and `sql`. Upon success, the maximum value of field will be returned to the listener.
   */
  DAOFactory.prototype.max = function(field, options) {
    return this.aggregate(field, 'max', options)
  }

  /**
   * Find the minimum value of field
   *
   * @param {String} field
   * @param {Object} options
   * @see {DAOFactory#aggregate} for options
   *
   * @return {EventEmitter}   Fires `success`, `error` and `sql`. Upon success, the minimum value of field will be returned to the listener.
   */
  DAOFactory.prototype.min = function(field, options) {
    return this.aggregate(field, 'min', options)
  }

  /**
   * Find the sun of field
   *
   * @param {String} field
   * @param {Object} options
   * @see {DAOFactory#aggregate} for options
   *
   * @return {EventEmitter}   Fires `success`, `error` and `sql`. Upon success, the value of the summation over field will be returned to the listener.
   */
  DAOFactory.prototype.sum = function(field, options) {
    return this.aggregate(field, 'sum', options)
  }

  /**
   * Builds a new model instance. Values is an object of key value pairs, must be defined but can be empty.
    
   * @param {Object}  values
   * @param {Object}  [options]
   * @param {Boolean} [options.raw=false] If set to true, values will ignore field and virtual setters.
   * @param {Boolean} [options.isNewRecord=true]
   * @param {Boolean} [options.isDirty=true]
   * @param {Array}   [options.include] an array of include options - Used to build prefetched/included model instances
   *
   * @return {DAO}    
   */
  DAOFactory.prototype.build = function(values, options) {
    if (Array.isArray(values)) {
      return this.bulkBuild(values, options)
    }
    options = options || { isNewRecord: true, isDirty: true }

    if (options.attributes) {
      options.attributes = options.attributes.map(function (attribute) {
        return Array.isArray(attribute) ? attribute[1] : attribute
      })
    }

    if (options.hasOwnProperty('include') && options.include && !options.includeValidated) {
      validateIncludedElements.call(this, options)
    }

    return new this.DAO(values, options)
  }

<<<<<<< HEAD
  
  /**
   * Builds a new model instance and calls save on it.
    
   * @see {DAO#build}
   * @see {DAO#save}
   * 
   * @param {Object}        values
   * @param {Object}        [options]
   * @param {Boolean}       [options.raw=false] If set to true, values will ignore field and virtual setters.
   * @param {Boolean}       [options.isNewRecord=true]
   * @param {Boolean}       [options.isDirty=true]
   * @param {Array}         [options.fields] If set, only columns matching those in fields will be saved
   * @param {Array}         [options.include] an array of include options - Used to build prefetched/included model instances
   * @param {Transaction}   [options.transaction]
   *
   * @return {EventEmitter} Fires `success`, `error` and `sql`. Upon success, the DAO will be return to the success listener
   */  
=======
  DAOFactory.prototype.bulkBuild = function(valueSets, options) {
    options = options || { isNewRecord: true, isDirty: true }
    
    if (options.hasOwnProperty('include') && options.include && !options.includeValidated) {
      validateIncludedElements.call(this, options)
    }

    if (options.attributes) {
      options.attributes = options.attributes.map(function (attribute) {
        return Array.isArray(attribute) ? attribute[1] : attribute
      })
    }

    return valueSets.map(function (values) {
      return this.build(values, options)
    }.bind(this))
  }

>>>>>>> 921f6955
  DAOFactory.prototype.create = function(values, fieldsOrOptions) {
    Utils.validateParameter(values, Object, { optional: true })
    Utils.validateParameter(fieldsOrOptions, Object, { deprecated: Array, optional: true, index: 2, method: 'DAOFactory#create' })

    if (fieldsOrOptions instanceof Array) {
      fieldsOrOptions = { fields: fieldsOrOptions }
    }

    fieldsOrOptions = Utils._.extend({
      transaction: null
    }, fieldsOrOptions || {})

    return this.build(values, {
      isNewRecord: true
    }).save(fieldsOrOptions)
  }

  /*
   * Alias of `findOrInitialize`
   *
   * @see {DAOFactory#findOrInitialize}
   * @name findOrBuild
   */

  /**
   * Find a row that matches the query, or build (but don't save) the row if none is found.
   *
   * @param {Object}  where A hash of search attributes. Note that this method differs from finders, in that the syntax is { attr1: 42 } and NOT { where: { attr1: 42}}. This is subject to change in 2.0
   * @param {Object}  [defaults] Default values to use if building a new instance
   * @param {Object}  [options] Options passed to the find call
   * @deprecated The syntax is due for change, in order to make `where` more consistent with the rest of the API
   *
   * @return {EventEmitter} Fires `success`, `error` and `sql`. Upon success, the DAO will be return to the success listener
   */
  DAOFactory.prototype.findOrInitialize = DAOFactory.prototype.findOrBuild = function (params, defaults, options) {
    defaults = defaults || {}
    options  = options  || {}

    var self          = this
      , defaultKeys   = Object.keys(defaults)
      , defaultLength = defaultKeys.length

    if (!options.transaction && defaults.transaction && (defaults.transaction instanceof Transaction)) {
      options.transaction = defaults.transaction
      delete defaults.transaction
    }

    return new Utils.CustomEventEmitter(function (emitter) {
      self.find({
        where: params
      }, options).success(function (instance) {
        if (instance === null) {
          var i = 0

          for (i = 0; i < defaultLength; i++) {
            params[defaultKeys[i]] = defaults[defaultKeys[i]]
          }

          var build = self.build(params)

          build.hookValidate({skip: Object.keys(params)}).success(function (instance) {
            emitter.emit('success', build, true)
          })
          .error(function (error) {
            emitter.emit('error', error)
          })
        } else {
          emitter.emit('success', instance, false)
        }
      }).error(function (error) {
        emitter.emit('error', error)
      })
    }).run()
  }

  /**
   * Find a row that matches the query, or build and save the row if none is found
   *
   * @param {Object}  where A hash of search attributes. Note that this method differs from finders, in that the syntax is { attr1: 42 } and NOT { where: { attr1: 42}}. This is subject to change in 2.0
   * @param {Object}  [defaults] Default values to use if creating a new instance
   * @param {Object}  [options] Options passed to the find and create calls
   * @deprecated The syntax is due for change, in order to make `where` more consistent with the rest of the API
   *
   * @return {EventEmitter} Fires `success`, `error` and `sql`. Upon success, the DAO will be return to the success listener
   */
  DAOFactory.prototype.findOrCreate = function (where, defaults, options) {
    var self   = this
      , values = {}

    options = Utils._.extend({
      transaction: null
    }, options || {})

    if (!(where instanceof Utils.or) && !(where instanceof Utils.and) && !Array.isArray(where)) {
      for (var attrname in where) {
        values[attrname] = where[attrname]
      }
    }

    return new Utils.CustomEventEmitter(function (emitter) {
      self.find({
        where: where
      }, {
        transaction: options.transaction
      }).success(function (instance) {
        if (instance === null) {
          for (var attrname in defaults) {
            values[attrname] = defaults[attrname]
          }

          self
            .create(values, options)
            .success(function (instance) {
              emitter.emit('success', instance, true)
            })
            .error( function (error) {
              emitter.emit('error', error)
            })
        } else {
          emitter.emit('success', instance, false)
        }
      }).error(function (error) {
        emitter.emit('error', error)
      });
    }).run()
  }

  /**
   * Create and insert multiple instances in bulk
   *
   * @param  {Array}        records List of objects (key/value pairs) to create instances from
   * @param  {Object}       [options]
   * @param  {Array}        [options.fields] Fields to insert (defaults to all fields)
   * @param  {Boolean}      [options.validate=false] Should each row be subject to validation before it is inserted. The whole insert will fail if one row fails validation
   * @param  {Boolean}      [options.hooks=false] Run before / after bulkCreate hooks?
   * @param  {Boolean}      [options.ignoreDuplicates=false] Ignore duplicate values for primary keys? (not supported by postgres)
   * 
   * @return {EventEmitter} Fires `success`, `error` and `sql`. The success` handler is not passed any arguments. To obtain DAOs for the newly created values, you will need to query for them again. This is because MySQL and SQLite do not make it easy to obtain back automatically generated IDs and other default values in a way that can be mapped to multiple records
   */
  DAOFactory.prototype.bulkCreate = function(records, fieldsOrOptions, options) {
    Utils.validateParameter(fieldsOrOptions, Object, { deprecated: Array, optional: true, index: 2, method: 'DAOFactory#bulkCreate' })
    Utils.validateParameter(options, 'undefined', { deprecated: Object, optional: true, index: 3, method: 'DAOFactory#bulkCreate' })

    if (!records.length) {
      return new Utils.CustomEventEmitter(function(emitter) {
        emitter.emit('success', [])
      }).run();
    }

    options = Utils._.extend({
      validate: false,
      hooks: false,
      ignoreDuplicates: false
    }, options || {})

    if (fieldsOrOptions instanceof Array) {
      options.fields = fieldsOrOptions
    } else {
      options.fields = options.fields || []
      options = Utils._.extend(options, fieldsOrOptions)
    }

    if(this.daoFactoryManager.sequelize.options.dialect === 'postgres' && options.ignoreDuplicates ) {
      return new Utils.CustomEventEmitter(function(emitter) {
        emitter.emit('error', new Error('Postgres does not support the \'ignoreDuplicates\' option.'))
      }).run();
    }

    var self          = this
      , updatedAtAttr = this._timestampAttributes.updatedAt
      , createdAtAttr = this._timestampAttributes.createdAt
      , errors        = []
      , daos          = records.map(function(v) {
        return self.build(v, {
          isNewRecord: true
        })
      })

    return new Utils.CustomEventEmitter(function(emitter) {
      var done = function() {
        self.runHooks('afterBulkCreate', daos, options.fields, function(err, newRecords, newFields) {
          if (!!err) {
            return emitter.emit('error', err)
          }

          daos           = newRecords || daos
          options.fields = newFields  || options.fields

          emitter.emit('success', daos, options.fields)
        })
      }

      var next = function(err) {
        if (err !== undefined && err !== null) {
          return emitter.emit('error', err)
        }

        if (options.hooks === false) {
          return runQuery()
        }

        var i = 0
        var iterate = function(i) {
          self.runHooks('beforeCreate', daos[i], function(err, newValues) {
            if (!!err) {
              return emitter.emit('error', err)
            }

            daos[i] = newValues || daos[i]
            daos[i].save({ transaction: options.transaction }).error(function(err) {
              emitter.emit('error', err)
            }).success(function() {
              self.runHooks('afterCreate', daos[i], function(err, newValues) {
                if (!!err) {
                  return emitter.emit('error', err)
                }

                daos[i] = newValues || daos[i]
                i++
                if (i >= daos.length) {
                  return done()
                }

                iterate(i)
              })
            })
          })
        }

        iterate(i)
      }

      var runQuery = function() {
        // we will re-create from DAOs, which may have set up default attributes
        records = []

        daos.forEach(function(dao) {
          var values = options.fields.length > 0 ? {} : dao.dataValues

          options.fields.forEach(function(field) {
            values[field] = dao.dataValues[field]
          })

          if (createdAtAttr && !values[createdAtAttr]) {
            values[createdAtAttr] = Utils.now(self.daoFactoryManager.sequelize.options.dialect)
          }

          if (updatedAtAttr && !values[updatedAtAttr]) {
            values[updatedAtAttr] = Utils.now(self.daoFactoryManager.sequelize.options.dialect)
          }

          records.push(values)
        })

        self.QueryInterface.bulkInsert(self.getTableName(), records, options, self)
        .on('sql', function(sql) {
          emitter.emit('sql', sql)
        })
        .error(function(err) {
          emitter.emit('error', err)
        }).success(function(rows) {
          done()
        })
      }

      self.runHooks('beforeBulkCreate', daos, options.fields, function(err, newRecords, newFields) {
        if (!!err) {
          return emitter.emit('error', err)
        }

        daos           = newRecords || daos
        options.fields = newFields  || options.fields

        if (options.validate === true) {
          if (options.fields.length) {
            var skippedFields = Utils._.difference(Object.keys(self.attributes), options.fields);
          }

          if (options.hooks === true) {
            var iterate = function(i) {
              daos[i].hookValidate({skip: skippedFields}).complete(function (err) {
                if (!!err) {
                  errors.push({record: v, errors: err})
                }

                i++
                if (i > daos.length) {
                  next(errors.length > 0 ? errors : null)
                }

                iterate(i)
              })
            }
          } else {
            var afterDaos = Utils._.after(daos.length, function() {
              next(errors.length > 0 ? errors : null)
            })

            daos.forEach(function(v) {
              v.validate({skip: skippedFields}).success(function(err) {
                if (!!err) {
                  errors.push({record: v, errors: err})
                }
                afterDaos()
              })
            })
          }
        } else {
          next()
        }
      })
    }).run()
  }

  /**
   * Delete multiple instances
   *
   * @param  {Object}   [where]             Options to describe the scope of the search.
   * @param  {Object}   [options]
   * @param  {Boolean}  [options.hooks]     If set to true, destroy will find all records within the where parameter and will execute before/afterDestroy hooks on each row
   * @param  {Number}   [options.limit]     How many rows to delete
   * @param  {Boolean}  [options.truncate]  If set to true, dialects that support it will use TRUNCATE instead of DELETE FROM. If a table is truncated the where and limit options are ignored
   *
   * @return {EventEmitter}                 Fires `success`, `error` and `sql`.
   */
  DAOFactory.prototype.destroy = function(where, options) {
    options = options || {}
    options.force = options.force === undefined ? false : Boolean(options.force)
    options.type = QueryTypes.BULKDELETE

    var self  = this
      , query = null
      , args  = []

    return new Utils.CustomEventEmitter(function(emitter) {
      self.runHooks(self.options.hooks.beforeBulkDestroy, where, function(err, newWhere) {
        if (!!err) {
          return emitter.emit('error', err)
        }

        where = newWhere || where

        if (self._timestampAttributes.deletedAt && options.force === false) {
          var attrValueHash = {}
          attrValueHash[self._timestampAttributes.deletedAt] = Utils.now()
          query = 'bulkUpdate'
          args  = [self.getTableName(), attrValueHash, where]
        } else {
          query = 'bulkDelete'
          args  = [self.getTableName(), where, options]
        }

        var runQuery = function(err, records) {
          if (!!err) {
            return emitter.emit('error', err)
          }

          query = self.QueryInterface[query].apply(self.QueryInterface, args)
          query.on('sql', function(sql) {
            emitter.emit('sql', sql)
          })
          .error(function(err) {
            emitter.emit('error', err)
          })
          .success(function(results) {
            var finished = function(err) {
              if (!!err) {
                return emitter.emit('error', err)
              }

              self.runHooks(self.options.hooks.afterBulkDestroy, where, function(err) {
                if (!!err) {
                  return emitter.emit('error', err)
                }

                emitter.emit('success', results)
              })
            }

            if (options && options.hooks === true) {
              var tick = 0
              var next = function(i) {
                self.runHooks(self.options.hooks.afterDestroy, records[i], function(err, newValues) {
                  if (!!err) {
                    return finished(err)
                  }

                  records[i].dataValues = !!newValues ? newValues.dataValues : records[i].dataValues
                  tick++

                  if (tick >= records.length) {
                    return finished()
                  }

                  next(tick)
                })
              }

              next(tick)
            } else {
              finished()
            }
          })
        }

        if (options && options.hooks === true) {
          var tick = 0
          self.all({where: where}).error(function(err) { emitter.emit('error', err) })
          .success(function(records) {
            var next = function(i) {
              self.runHooks(self.options.hooks.beforeDestroy, records[i], function(err, newValues) {
                if (!!err) {
                  return runQuery(err)
                }

                records[i].dataValues = !!newValues ? newValues.dataValues : records[i].dataValues
                tick++

                if (tick >= records.length) {
                  return runQuery(null, records)
                }

                next(tick)
              })
            }

            next(tick)
          })
          //
        } else {
          runQuery()
        }
      })
    }).run()
  }

  /**
   * Update multiple instances
   *
   * @param  {Object}   attrValueHash           A hash of fields to change and their new values
   * @param  {Object    where                   Options to describe the scope of the search. Note that these options are not wrapped in a { where: ... } is in find / findAll calls etc. This is probably due to change in 2.0
   * @param  {Object}   options       
   * @param  {Boolean}  [options.validate=true] Should each row be subject to validation before it is inserted. The whole insert will fail if one row fails validation
   * @param  {Boolean}  [options.hooks=false]   Run before / after bulkUpdate hooks?
   *
   * @return {EventEmitter}                     A promise which fires `success`, `error` and `sql`.
   */
  DAOFactory.prototype.update = function(attrValueHash, where, options) {
    var self  = this
      , query = null
      , tick  = 0

    options = options || {}
    options.validate  = options.validate === undefined ? true : Boolean(options.validate)
    options.hooks     = options.hooks === undefined ? false : Boolean(options.hooks)
    options.type      = QueryTypes.BULKUPDATE

    if (self._timestampAttributes.updatedAt) {
      attrValueHash[self._timestampAttributes.updatedAt] = Utils.now()
    }

    return new Utils.CustomEventEmitter(function(emitter) {
      var runSave = function() {
        self.runHooks(self.options.hooks.beforeBulkUpdate, attrValueHash, where, function(err, attributes, _where) {
          if (!!err) {
            return emitter.emit('error', err)
          }

          where         = _where || where
          attrValueHash = attributes || attrValueHash

          var runQuery = function(err, records) {
            if (!!err) {
              return emitter.emit('error', err)
            }

            query = self.QueryInterface.bulkUpdate(self.getTableName(), attrValueHash, where, options)
            query.on('sql', function(sql) {
              emitter.emit('sql', sql)
            })
            .error(function(err) {
              emitter.emit('error', err)
            })
            .success(function(results) {
              var finished = function(err, records) {
                if (!!err) {
                  return emitter.emit('error', err)
                }

                self.runHooks(self.options.hooks.afterBulkUpdate, attrValueHash, where, function(err) {
                  if (!!err) {
                    return emitter.emit('error', err)
                  }

                  emitter.emit('success', records)
                })
              }

              if (options && options.hooks === true && !!records && records.length > 0) {
                var tick = 0
                var next = function(i) {
                  self.runHooks(self.options.hooks.afterUpdate, records[i], function(err, newValues) {
                    if (!!err) {
                      return finished(err)
                    }

                    records[i].dataValues = !!newValues ? newValues.dataValues : records[i].dataValues
                    tick++

                    if (tick >= records.length) {
                      return finished(null, records)
                    }

                    next(tick)
                  })
                }

                next(tick)
              } else {
                finished(null, results)
              }
            })
          }

          if (options.hooks === true) {
            self.all({where: where}).error(function(err) { emitter.emit('error', err) })
            .success(function(records) {
              if (records === null || records.length < 1) {
                return runQuery(null)
              }

              var next = function(i) {
                self.runHooks(self.options.hooks.beforeUpdate, records[i], function(err, newValues) {
                  if (!!err) {
                    return runQuery(err)
                  }

                  records[i].dataValues = !!newValues ? newValues.dataValues : records[i].dataValues
                  tick++

                  if (tick >= records.length) {
                    return runQuery(null, records)
                  }

                  next(tick)
                })
              }

              next(tick)
            })
          } else {
            runQuery()
          }
        })
      }

      if (options.validate === true) {
        var build = self.build(attrValueHash)

        // We want to skip validations for all other fields
        var updatedFields = Object.keys(attrValueHash)
        var skippedFields = Utils._.difference(Object.keys(self.attributes), updatedFields)

        build.hookValidate({skip: skippedFields}).error(function(err) {
          emitter.emit('error', err)
        }).success(function(attributes) {
          if (!!attributes && !!attributes.dataValues) {
            attrValueHash = Utils._.pick.apply(Utils._, [].concat(attributes.dataValues).concat(Object.keys(attrValueHash)))
          }

          runSave()
        })
      } else {
        runSave()
      }
    }).run()
  }

  /**
   * Run a describe query on the table
   * 
   * @return {EventEmitter}              Fires `success`, `error` and `sql`. Upon success, a hash of attributes and their types will be returned
   */
  DAOFactory.prototype.describe = function(schema) {
    return this.QueryInterface.describeTable(this.tableName, schema || this.options.schema || undefined)
  }

  /**
   * A proxy to the node-sql query builder, which allows you to build your query through a chain of method calls. The returned instance already has all the fields defined on the model. If you have a user model with a column
   * 
   * @see https://github.com/brianc/node-sql
   * @return {Object} A node-sql instance
   */
  DAOFactory.prototype.dataset = function() {
    if (!this.__sql) {
      this.__setSqlDialect()
    }

    var instance   = this.__sql.define({ name: this.tableName, columns: [] })
      , attributes = this.attributes

    Object.keys(attributes).forEach(function(key) {
      instance.addColumn(key, attributes[key])
    })

    return instance
  }

  DAOFactory.prototype.__setSqlDialect = function() {
    var dialect = this.daoFactoryManager.sequelize.options.dialect
    this.__sql = sql.setDialect(dialect === 'mariadb' ? 'mysql' : dialect)
  }

  // private

  var paranoidClause = function(options) {
    if (this.options.paranoid === true) {
      options = options || {}
      options.where = options.where || {}

      var deletedAtCol = this._timestampAttributes.deletedAt
        , quoteIdentifiedDeletedAtCol = this.QueryInterface.quoteIdentifier(deletedAtCol)

      // Don't overwrite our explicit deletedAt search value if we provide one
      if (!!options.where[deletedAtCol]) {
        return options
      }

      if(this.tableName) {
        quoteIdentifiedDeletedAtCol = this.QueryInterface.quoteIdentifier(this.tableName) + '.' + quoteIdentifiedDeletedAtCol
      }

      if (typeof options.where === "string") {
        options.where += ' AND ' + quoteIdentifiedDeletedAtCol + ' IS NULL '
      }
      else if (Array.isArray(options.where)) {

        // Don't overwrite our explicit deletedAt search value if we provide one
        if(options.where[0].indexOf(deletedAtCol) !== -1) {
          return options
        }
        options.where[0] += ' AND ' + quoteIdentifiedDeletedAtCol + ' IS NULL '
      } else {
        options.where[deletedAtCol] = null
      }
    }

    return options
  }

  var addOptionalClassMethods = function() {
    var self = this
    Utils._.each(this.options.classMethods || {}, function(fct, name) { self[name] = fct })
  }

  var addDefaultAttributes = function() {
    var self              = this
      , tail = {}
      , head = {}

    // Add id if no primary key was manually added to definition
    if (!Object.keys(this.primaryKeys).length) {
      head = {
        id: {
          type: DataTypes.INTEGER,
          allowNull: false,
          primaryKey: true,
          autoIncrement: true,
          _autoGenerated: true
        }
      }
    }

    if (this._timestampAttributes.createdAt) {
      tail[this._timestampAttributes.createdAt] = {
	type: DataTypes.DATE,
	       allowNull: false,
	       _autoGenerated: true,
      }
    }
    if (this._timestampAttributes.updatedAt) {
      tail[this._timestampAttributes.updatedAt] = {
	      type: DataTypes.DATE,
	      allowNull: false,
	      _autoGenerated: true,
      }
    }
    if (this._timestampAttributes.deletedAt) {
      tail[this._timestampAttributes.deletedAt] = {
	      type: DataTypes.DATE,
	      _autoGenerated: true,
      }
    }

    var existingAttributes = Utils._.clone(self.rawAttributes)
    self.rawAttributes = {}

    Utils._.each(head, function(value, attr) {
      self.rawAttributes[attr] = value
    })

    Utils._.each(existingAttributes, function(value, attr) {
      self.rawAttributes[attr] = value
    })

    Utils._.each(tail, function(value, attr) {
      if (Utils._.isUndefined(self.rawAttributes[attr])) {
        self.rawAttributes[attr] = value
      }
    })

    if (!Object.keys(this.primaryKeys).length) {
      self.primaryKeys['id'] = self.attributes['id']
    }
  }

  var findAutoIncrementField = function() {
    var fields = this.QueryGenerator.findAutoIncrementField(this)

    this.autoIncrementField = null

    fields.forEach(function(field) {
      if (this.autoIncrementField) {
        throw new Error('Invalid DAO definition. Only one autoincrement field allowed.')
      } else {
        this.autoIncrementField = field
      }
    }.bind(this))
  }

  var validateIncludedElements = function(options, tableNames) {
    tableNames = tableNames || {}
    options.includeNames = []
    options.includeMap = {}
    options.hasSingleAssociation = false
    options.hasMultiAssociation = false

    // if include is not an array, wrap in an array
    if (!Array.isArray(options.include)) {
      options.include = [options.include]
    }

    // convert all included elements to { daoFactory: Model } form
    var includes = options.include = options.include.map(function(include) {
      if (include instanceof DAOFactory) {
        return { daoFactory: include }
      } else if (typeof include !== 'object') {
        throw new Error('Include unexpected. Element has to be either an instance of DAOFactory or an object.')
      } else if (include.hasOwnProperty('model')) {
        include.daoFactory = include.model
        delete include.model
      }
      return include
    })

    // validate all included elements
    for (var index = 0; index < includes.length; index++) {
      var include = includes[index]

      if (include.all) {
        includes.splice(index, 1)
        index--

        validateIncludedAllElement.call(this, includes, include)
        continue
      }

      include = includes[index] = validateIncludedElement.call(this, include, tableNames)

      include.parent = options
      // associations that are required or have a required child as is not a ?:M association are candidates for the subquery
      include.subQuery = !include.association.isMultiAssociation && (include.hasIncludeRequired || include.required)
      include.hasParentWhere = options.hasParentWhere || !!options.where
      include.hasParentRequired = options.hasParentRequired || !!options.required

      options.includeMap[include.as] = include
      options.includeMap[include.as.substr(0,1).toLowerCase() + include.as.substr(1)] = include
      options.includeNames.push(include.as)
      options.includeNames.push(include.as.substr(0,1).toLowerCase() + include.as.substr(1))

      if (include.association.isMultiAssociation || include.hasMultiAssociation) {
        options.hasMultiAssociation = true
      }
      if (include.association.isSingleAssociation || include.hasSingleAssociation) {
        options.hasSingleAssociation = true
      }

      options.hasIncludeWhere = options.hasIncludeWhere || include.hasIncludeWhere || !!include.where
      options.hasIncludeRequired = options.hasIncludeRequired || include.hasIncludeRequired || !!include.required
    }
  }

  var validateIncludedElement = function(include, tableNames) {
    if (!include.hasOwnProperty('daoFactory')) {
      throw new Error('Include malformed. Expected attributes: daoFactory, as!')
    }

    tableNames[include.daoFactory.tableName] = true

    if (include.hasOwnProperty('attributes')) {
      include.originalAttributes = include.attributes;
      include.attributes = include.attributes.concat(include.daoFactory.primaryKeyAttributes)
    } else {
      include.attributes = Object.keys(include.daoFactory.attributes)
    }

    // pseudo include just needed the attribute logic, return
    if (include._pseudo) return include

    // check if the current daoFactory is actually associated with the passed daoFactory - or it's a pseudo include
    var association = this.getAssociation(include.daoFactory, include.as)
    if (association) {
      include.association = association
      include.as = association.as

      // If through, we create a pseudo child include, to ease our parsing later on
      if (Object(include.association.through) === include.association.through) {
        if (!include.include) include.include = []
        var through = include.association.through

        include.through = {
          daoFactory: through,
          as: Utils.singularize(through.tableName, through.options.language),
          association: {
            isSingleAssociation: true
          },
          _pseudo: true
        }

        include.include.push(include.through)
        tableNames[through.tableName] = true
      }

      if (include.required === undefined) {
        include.required = !!include.where
      }

      // Validate child includes
      if (include.hasOwnProperty('include')) {
        validateIncludedElements.call(include.daoFactory, include, tableNames)
      }

      return include
    } else {
      var msg = include.daoFactory.name

      if (include.as) {
        msg += " (" + include.as + ")"
      }

      msg += " is not associated to " + this.name + "!"

      throw new Error(msg)
    }
  }

  var validateIncludedAllElement = function(includes, include) {
    // check 'all' attribute provided is valid
    var all = include.all
    delete include.all

    if (all !== true) {
      if (!Array.isArray(all)) {
        all = [all]
      }

      var validTypes = {
        BelongsTo: true,
        HasOne: true,
        HasMany: true,
        One: ['BelongsTo', 'HasOne'],
        Has: ['HasOne', 'HasMany'],
        Many: ['HasMany']
      }

      for (var i = 0; i < all.length; i++) {
        var type = all[i]
        if (type == 'All') {
          all = true
          break
        }

        var types = validTypes[type]
        if (!types) {
          throw new Error('include all \'' + type + '\' is not valid - must be BelongsTo, HasOne, HasMany, One, Has, Many or All')
        }

        if (types !== true) {
          // replace type placeholder e.g. 'One' with it's constituent types e.g. 'HasOne', 'BelongsTo'
          all.splice(i, 1)
          i--
          for (var j = 0; j < types.length; j++) {
            if (all.indexOf(types[j]) == -1) {
              all.unshift(types[j])
              i++
            }
          }
        }
      }
    }

    // add all associations of types specified to includes
    var nested = include.nested
    if (nested) {
      delete include.nested

      if (!include.include) {
        include.include = []
      } else if (!Array.isArray(include.include)) {
        include.include = [include.include]
      }
    }

    var used = []
    ;(function addAllIncludes(parent, includes) {
      used.push(parent)
      Utils._.forEach(parent.associations, function(association) {
        if (all !== true && all.indexOf(association.associationType) == -1) {
          return
        }

        // check if model already included, and skip if so
        var model = association.target
        var as = association.options.as
        if (Utils._.find(includes, {daoFactory: model, as: as})) {
          return
        }

        // skip if recursing over a model already nested
        if (nested && used.indexOf(model) != -1) {
          return
        }

        // include this model
        var thisInclude = optClone(include)
        thisInclude.daoFactory = model
        if (as) {
          thisInclude.as = as
        }
        includes.push(thisInclude)

        // run recursively if nested
        if (nested) {
          addAllIncludes(model, thisInclude.include)
          if (thisInclude.include.length == 0) delete thisInclude.include
        }
      })
      used.pop()
    })(this, includes)
  }

  var replaceReferencesWithTableNames = function(attributes) {
    Object.keys(attributes).forEach(function(attrName) {
      if (attributes[attrName].references instanceof DAOFactory) {
        attributes[attrName].references = attributes[attrName].references.tableName
      }
    })

    return attributes
  }

  var optClone = function (options) {
    return Utils._.cloneDeep(options, function (elem) {
      // The DAOFactories used for include are pass by ref, so don't clone them.
      if (elem instanceof DAOFactory || 
        elem instanceof Utils.col || 
        elem instanceof Utils.literal ||  
        elem instanceof Utils.cast || 
        elem instanceof Utils.fn || 
        elem instanceof Utils.and || 
        elem instanceof Utils.or || 
        elem instanceof Transaction
      ) {
        return elem
      }
      // Unfortunately, lodash.cloneDeep doesn't preserve Buffer.isBuffer, which we have to rely on for binary data
      if (Buffer.isBuffer(elem)) { return elem; }

      // Otherwise return undefined, meaning, 'handle this lodash'
      return undefined
    })
  }

  Utils._.extend(DAOFactory.prototype, require("./associations/mixin"))
  Utils._.extend(DAOFactory.prototype, require(__dirname + '/hooks'))

  return DAOFactory
})()<|MERGE_RESOLUTION|>--- conflicted
+++ resolved
@@ -152,7 +152,7 @@
         this._timestampAttributes.createdAt = Utils._.underscoredIf(this.options.createdAt, this.options.underscored)
       }
       if (this.options.updatedAt) {
-	this._timestampAttributes.updatedAt = Utils._.underscoredIf(this.options.updatedAt, this.options.underscored)
+        this._timestampAttributes.updatedAt = Utils._.underscoredIf(this.options.updatedAt, this.options.underscored)
       }
       if (this.options.paranoid && this.options.deletedAt) {
         this._timestampAttributes.deletedAt = Utils._.underscoredIf(this.options.deletedAt, this.options.underscored)
@@ -901,8 +901,25 @@
     return new this.DAO(values, options)
   }
 
-<<<<<<< HEAD
-  
+
+  DAOFactory.prototype.bulkBuild = function(valueSets, options) {
+    options = options || { isNewRecord: true, isDirty: true }
+    
+    if (options.hasOwnProperty('include') && options.include && !options.includeValidated) {
+      validateIncludedElements.call(this, options)
+    }
+
+    if (options.attributes) {
+      options.attributes = options.attributes.map(function (attribute) {
+        return Array.isArray(attribute) ? attribute[1] : attribute
+      })
+    }
+
+    return valueSets.map(function (values) {
+      return this.build(values, options)
+    }.bind(this))
+  }
+
   /**
    * Builds a new model instance and calls save on it.
     
@@ -920,26 +937,6 @@
    *
    * @return {EventEmitter} Fires `success`, `error` and `sql`. Upon success, the DAO will be return to the success listener
    */  
-=======
-  DAOFactory.prototype.bulkBuild = function(valueSets, options) {
-    options = options || { isNewRecord: true, isDirty: true }
-    
-    if (options.hasOwnProperty('include') && options.include && !options.includeValidated) {
-      validateIncludedElements.call(this, options)
-    }
-
-    if (options.attributes) {
-      options.attributes = options.attributes.map(function (attribute) {
-        return Array.isArray(attribute) ? attribute[1] : attribute
-      })
-    }
-
-    return valueSets.map(function (values) {
-      return this.build(values, options)
-    }.bind(this))
-  }
-
->>>>>>> 921f6955
   DAOFactory.prototype.create = function(values, fieldsOrOptions) {
     Utils.validateParameter(values, Object, { optional: true })
     Utils.validateParameter(fieldsOrOptions, Object, { deprecated: Array, optional: true, index: 2, method: 'DAOFactory#create' })
