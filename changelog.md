--- conflicted
+++ resolved
@@ -3,12 +3,9 @@
 # Next
 - [FEATURE] Added to option of setting a timezone offset in the sequelize constructor (`timezone` option). This timezone is used when initializing a connection (using `SET TIME ZONE` or equivalent), and when converting a timestamp string from the DB to a JS date with mysql (postgres stores the timezone, so for postgres we rely on what's in the DB).
 - [FEATURE] Allow setting plural and singular name on the model (`options.name` in `sequelize.define`) and in associations (`options.as`) to circumvent issues with weird pluralization.
-<<<<<<< HEAD
 - [FEATURE] Added support for passing an `indexes` array in options to `sequelize.define`. [#1485](https://github.com/sequelize/sequelize/issues/1485). See API reference for details.
 - [FEATURE/INTERNALS] Standardized the output from `QueryInterface.showIndex`.
-=======
 - [FEATURE] Include deleted rows in find [#2083](https://github.com/sequelize/sequelize/pull/2083)
->>>>>>> 2c5b46e9
 - [BUG] Hid `dottie.transform` on raw queries behind a flag (`nest`) [#2064](https://github.com/sequelize/sequelize/pull/2064)
 - [BUG] Fixed problems with transcation parameter being removed / not passed on in associations [#1789](https://github.com/sequelize/sequelize/issues/1789) and [#1968](https://github.com/sequelize/sequelize/issues/1968)
 - [BUG] Fix problem with minConnections. [#2048](https://github.com/sequelize/sequelize/issues/2048)
