--- conflicted
+++ resolved
@@ -9,7 +9,6 @@
 - [FIXED] Issue with query generation in MSSQL, an identifier was not escaped [#6686] (https://github.com/sequelize/sequelize/pull/6686)
 - [FIXED] GroupedLimit when foreignKey has a field alias
 - [FIXED] groupedLimit.through.where support
-<<<<<<< HEAD
 - [ADDED] `option.silent` for increment and decrement [#6795](https://github.com/sequelize/sequelize/pull/6795)
 - [CHANGED] `now` function allow milliseconds in timestamps on mysql [#6441](https://github.com/sequelize/sequelize/issues/6441)
 - [ADDED] `options.rowFormat` added to Query Generator for MySQL dialect using InnoDB engines [#6824] (https://github.com/sequelize/sequelize/issues/6824)
@@ -17,9 +16,7 @@
 
 ## BC breaks:
 - `DATEONLY` now returns string in `YYYY-MM-DD` format rather than `Date` type
-=======
 - [FIXED] Issue with overrriding custom methods with association mixins (all association methods are now exposed) [#6682](https://github.com/sequelize/sequelize/issues/6682)
->>>>>>> cdf00c41
 
 # 4.0.0-2
 - [ADDED] include now supports string as an argument (on top of model/association), string will expand into an association matched literally from Model.associations
